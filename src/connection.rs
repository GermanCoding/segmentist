--- conflicted
+++ resolved
@@ -91,13 +91,8 @@
             // We got no data???
             errors.push(format!("An internal error occurred: No data received."));
         } else {
-<<<<<<< HEAD
             if self.result.byte_count <= 2 * ADVERTISED_MTU {
-                warnings.push(format!("Received a small response of only {}  bytes. This might cause inaccurate results. If possible, repeat this test\
-=======
-            if self.result.byte_count <= ADVERTISED_MTU {
                 warnings.push(format!("Received a small response of only {}  bytes. This might cause inaccurate results. If possible, repeat this test \
->>>>>>> 2c8ac292
                 using a URL responding with more data. Hint: HTTPS URLS generally produce larger responses, due to the TLS handshake.", self.result.byte_count));
             }
 
@@ -148,7 +143,7 @@
         nix::sys::socket::sockopt::ReceiveTimeout,
         &TimeVal::seconds(CONNECT_TIMEOUT.as_secs() as i64),
     )
-        .or_else(|_| Err(SegmentistError::Other))?;
+    .or_else(|_| Err(SegmentistError::Other))?;
     let conn = ConnectionV4::new(
         u32::from(address.ip().to_owned()).to_be(),
         address.port().to_be(),
@@ -164,8 +159,8 @@
         CONNECT_TIMEOUT,
         socket.connect(SocketAddr::from(address.clone())),
     )
-        .await
-        .or_else(|_| Err(SegmentistError::ConnectTimeout(address.clone())))??;
+    .await
+    .or_else(|_| Err(SegmentistError::ConnectTimeout(address.clone())))??;
     let scheme = uri.scheme().ok_or(SegmentistError::MalformedURL)?;
     let mut request_sender = match scheme.as_str().to_ascii_lowercase().as_str() {
         "http" => {
